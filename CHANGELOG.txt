# 0.0.65 (unreleased)
- add flag chain, make False by default to to_* methods
<<<<<<< HEAD
- genomicfeatures: add tss/tes-methods
=======
>>>>>>> de170c05
- remove Strand column with unstrand() even if PyRanges is not stranded


# 0.0.64 (28.11.19)
- add missing example data (ending with gz) to pyranges
- add rowbased_spearman, rowbased_pearson and rowbased_rankdata to pyranges.stats
- pyranges now accept columns with integer names, like pandas

# 0.0.63 (14.11.19)
- ignore index when inserting Series
- able to add dictionary of dfs to a pyranges
- remove FDR from fisher_exact, but add fdr as own method in stats
- make stats.mcc faster
- make stats.mcc work without a genome
- fix gff3 reading when metadata contains spaces

# 0.0.62 (11.11.19)
- fix fisher exact when given pd.Series
- fisher_exact: only use pseudocounts for OR

# 0.0.61 (11.11.19)
- add outer, inner and left join
- add fisher exact
- insert series/dataframes to pyranges with + operator
- gr.Whatever = pd.Series(...) now ignores index
- add gr.copy() method to create deep copy

# 0.0.60 (10.11.19)
- add k-nearest
- ensure that start/end have the same dtype after calling slack
- breaking change: new_position takes no default arg
- new_position takes an argument swap
- .length returns a python integer
- breaking change: lengths returns a vector by default

# 0.0.59 (28.10.19)
- fix attributerrors on pyranges (thanks https://github.com/MuhammedHasan)
- add reader for gff3
- add writer for gff3
- add count flag to cluster/cluster_by

# 0.0.58 (25.10.19)
- fix merge print functions
- make pickleable
- add iter as alias for itergrs in pr. namespace
- gr.length() shows nucleotide length (sum of all interval lengths)
- gr.lengths() takes as_dict=False flag to return as vector
- fix slack in join: added columns when joining with itself
- fix print for unstranded pyranges: printed tail and head of first chromosome

# 0.0.57 (10.10.19)
- add overlap-flag to tile
- add chain to print-method
- bugfix: printing stranded pyranges sorted output even though sort was false
- bugfix: wrong number hidden cols on very small terminal widths
- bugfix: unstrand did not change underlying dict to chromosomes only
- show number of hidden columns in header
- tests: mismatches in strand between dict and dataframes
- .df/.as_df() now returns with non-duplicated index

# 0).0.56 (25.09.19)
- add possibility of 5-end and 3-end in slack being different/none
- add slack to join-method
- add new_position method to take union or intersection of two pairs of Start/End-columns in pyranges

# 0.0.55 (13.09.19)
- Add int64-flag to method pr.random.

# 0.0.54 (10.09.19)
- Ensure that Chromosome and Strand is str dtype before creating category
- Add check to ensure that the columns Chromosome, Start and End exist when trying to create a PyRanges

# 0.0.53 (02.09.19)
- Fix error in pypi file

# 0.0.52 (30.08.19)
Fixes:
  - fix creating duplicate indexes in pyrange apply both
  - fix regression where joining unstranded and stranded pyrange did not make a stranded pyrange
  - default was strand=False for a few methods, should have been None (i.e. autodetect)
  - read_bed now handles gzipped bed (if the file has the .gz extension)
  - now able to print untraditional strands which are not strings
  - fix drop when "Strand" is part of what is to be dropped
  - more robust checking if column is in gr

Additions:
  - print functions take formatting-argument {"Start": "{:,}"}

Changes:
  - print shows sorted stranded data in Start/End order
  - print dynamically selects number of untraditional strands and hidden columns to display
  - read_bed now takes nrows arg
  - now assertion is raised if trying to drop "Chromosome", "Start" or "End" (instead of ignoring)
  - to_bed, to_gtf, to_csv now take compression argument ("infer" by default)
  - to_csv writes the header as default

# 0.0.51 (01.08.19)
Additions:
  - pr.itergrs added to iterate over the dfs from multiple pyranges at the same time

Changes:
  - pybigwig and bamread are optional dependencies that need to be manually installed (like ray)


# 0.0.50 (29.07.19)
Additions:
  - pr.random(n=1000, length=100, chromsizes=None, strand=True) creates a random PyRanges from a PyRanges of chromosome sizes.

Changes:
  - make __iter__ return natsorted items

Removals:
  - insert. use join instead

Fixes:
  - bug in boolean indexing due to __iter__ returning wrong sort order

# 0.0.49 (26.07.19)
Hotfix:
  - bug in assign (strand=False, by default, not None)

# 0.0.48 (25.07.19)
Additions:
  - head(n=8)
  - tail(n=8)
  - sample(n=8)
  - set_columns(new_names) to set new column names
  - argument like to drop, which takes string describing regex (gr.drop(like="_left|_right"))
  - add count (number of intervals) to merge and merge_by

Fixes:
  - 5X faster boolean indexing
  - fix some bugs in features.introns when data was missing

Changes:
  - coverage renamed to_rle
  - if drop used without argument, not dropping Strand by default

# 0.0.47 (19.07.2019)
hotfixes

# 0.0.46 (19.07.2019)
Additions:
  - cluster and merge takes argument by to only merge cluster within specific features
  - gr.features.introns added. Can use by="gene" or by="transcript"
  - new data: pr.data.gencode_gtf and pr.data.ucsc_bed
  - can subset pyrange with boolean vector
  - sort also takes argument by (sort without arg sorts on start/end)

# 0.0.45 (14.06.2019)
Fixes:
  - bug in subset which removed strand
  - bug when setting Strand with setattr
  - bug when setting Chromosome with setattr

Changes:
  - new method to compute cluster (3x as fast)
  - string-arg to drop not interpreted as regex
  - drop or keep do not take drop_strand. Only unstrand can drop strand.

Additions:
  - subsetting with new col order rearranges columns

# 0.0.44 (04.06.19)
Changes:
  - Now possible to reset Strand/Chromosome

Additions:
  - gr.drop_duplicate_positions(strand=None) # None means auto => true if stranded otherwise False
  - add test data pr.data.chromsizes()
  - pr.gf.tile_genome(genome_pyrange, tile_size, tile_last=False) (like GenomicRanges tileGenome)
  - pr.gf.genome_bounds(pyrange, genome_pyrange, clip=False) (like UCSC bedclip)

# 0.0.43 (29.05.19)
Fixes:
  - fix bug in tostring
  - fix bug in multithreading

Additions:
  - add apply_chunks, which operates on chunks, instead of chromosome-dfs.

Changes:
  - add nb_cpu argument to all functions
  - add number of columns and stranded/unstranded to tostring
  - add ... as last column, when there are more columns than possible to show
  - use , as thousands separator in tostring for number rows/cols


# 0.0.42 (16.05.19)
Additions:
 - allow keyword-arguments to apply, apply_pair (see example in the docs)

Changes:
  - to_csv etc. returns the objects themselves, so they can be used in method chains
  - methods called tile/window instead of tiles/windows


Fixes:
  - fix print when len(pr) < entries to print
  - tile



# 0.0.41 (14.05.19)
Additions:
 - add slack-flag to cluster/merge
 - print joined positions possible
 - add simple methods for printing without breaking the chain (p, mp, sp, tmp, rp)

Removals:
 - settings in pyranges. Added print methods instead.

Improvement:
 - print methods faster, especially for pyranges with many cols


# 0.0.40 (13.05.19)
Additions:
  - pyranges_db now out on PyPI

Changes:
  - PyRanges can now have Strand column with other data than "+" or "-", but it is considered unstranded.
  - Ensure that slack parameter is always integer.
  - no keep_metadata-flag in windows. Metadata is always kept. Can call drop() beforehand if metadata should not be kept.

Remove:
  - remove confusing keep flag from drop method (use gr[cols_to_keep] instead)

Fixes:
  - add missing ... in pyranges tostring

# 0.0.39 (09.05.19)
Removal:
  - remove sandbox module

# 0.0.37-38 (09.05.19)
Changes:
  - pyranges constructor is copy-by-default

# 0.0.36 (09.05.19)
Additions:
  - add insert method which uses overlap

Changes:
  - read_bed does not fail when strand is "."
  - read_bed considers bed unstranded if Strand has other values than +/-


# 0.0.35 (26.04.19)
Changes:
  - tssify/tesify renamed five_end/three_end
  - five_end/three end fails when data does not contain strand

Fixes:
  - slack changed pyrange in-place


# 0.0.34 (25.04.19)
Fixes:
  - assign changed pyrange in-place


# 0.0.33 (25.04.19)
Changes:
  - minor bugfix


# 0.0.32 (25.04.19)
Changes:
  - Use gr.to_bed for output_methods, not gr.out.bed
  - Remove copy_df flag in constructor; using df.copy() is terser
  - change flag extended in constructor to int64 (default False)


# 0.0.31 (24.04.19)
Changes:
  - Make int32 default for Start/End

Additions:
  - PyRanges now has window-function, like bedtools makewindows

Fixes:
  - getitem sometimes returned int32-pyrange despite being given int64-pyrange
  - doing nearest two times in a row sometimes failed due to minor suffix-bug


# 0.0.30 (23.04.19)
Changes:
  - Make col first argument of assign


# 0.0.29 (23.04.19)
Changes:
  - Move pyranges db to own module to remove mysql-requirement (made wheelmaking hard)

Additions:
  - add assign and subset methods on pyrange



# 0.0.28 (22.04.19)
- Only refer to and use ray in dispatcher

# 0.0.27 (22.04.19)
Fixes:
  - raise Exception when encountering non-"+-" Strand values


# 0.0.26 (15.04.19)

Additions:
  - pr.sandbox.Debug context manager for pipes

Fixes:
  - coverage errored with value_col

# 0.0.25 (15.04.19)
Additions:
  - Can set columns on a PyRanges using a dict of iterables
  - gr() takes subset and col argument, like dplyr mutate and select

Removed:
  - disallow eval string, must use lambdas, e.g.: gr(lambda df: df.Score > 0)

Fixes:
  - drop (and getitem) small fix
  - sometimes had empty dfs in dict because of unused categoricals



# 0.0.24 (15.04.19)
Hotfix:
  - left in dbg statements

# 0.0.23 (15.04.19)
Hotfix:
  - unstrand() did not always remove strand info

# 0.0.22 (14.04.19)
Additions:
  - pr.PyRanges() returns empty PyRange # before you needed pr.PyRanges({})
  - pyranges are now callable. Examples: gr("df.Score > 0") and gr("df.A.astype(str) + mysuffix")
  - can subset PyRanges with a dict of boolean vectors
  - pr.data.exons(), pr.data.cpg()
  - gr.unstrand() removes strand information from a PyRanges
  - throw exception if trying to drop Strand from df without setting drop_strand=True
  - adding a Strand column to the PyRanges makes it stranded

Changes:
  - write dtype as category, not int8/int16/...

Fixes:
  - remove empty dfs in the dict given to the PyRanges constructor

Removed:
  - gr.data.epigenome_roadmap()


# 0.0.21 (14.04.19)
Additions:
  - gr.cluster(): assign ID to each cluster found by merge
  - gr.columns: return the columns in the pyranges
  - gr.drop: drop columns based on regex or list
  - gr[["Score", "Name"]]: select subset of columns
Fixes:
  - gr.stranded errored if chromosomes were ints<|MERGE_RESOLUTION|>--- conflicted
+++ resolved
@@ -1,9 +1,6 @@
 # 0.0.65 (unreleased)
 - add flag chain, make False by default to to_* methods
-<<<<<<< HEAD
 - genomicfeatures: add tss/tes-methods
-=======
->>>>>>> de170c05
 - remove Strand column with unstrand() even if PyRanges is not stranded
 
 
