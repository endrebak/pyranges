--- conflicted
+++ resolved
@@ -1,9 +1,6 @@
 # 0.0.70 (unreleased)
-<<<<<<< HEAD
 - add Simes method to pr.stats
-=======
 - add keys argument to pr.iter
->>>>>>> f243c197
 
 # 0.0.69 (22.01.19)
 - add value col argument to to_bigwig (thanks https://github.com/liyao001)
