--- conflicted
+++ resolved
@@ -1,9 +1,7 @@
 # 0.0.65 (unreleased)
-<<<<<<< HEAD
 - add flag chain, make False by default to to_* methods
-=======
 - remove Strand column with unstrand() even if PyRanges is not stranded
->>>>>>> 83c56e82
+
 
 # 0.0.64 (28.11.19)
 - add missing example data (ending with gz) to pyranges
