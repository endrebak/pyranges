<<<<<<< HEAD
# 0.0.57 (unreleased)
- add overlap-flag to tile
=======
# unreleased
- add chain to print-method
>>>>>>> 14c700d3

# 0.0.56 (25.09.19)
- add possibility of 5-end and 3-end in slack being different/none
- add slack to join-method
- add new_position method to take union or intersection of two pairs of Start/End-columns in pyranges

# 0.0.55 (13.09.19)
- Add int64-flag to method pr.random.

# 0.0.54 (10.09.19)
- Ensure that Chromosome and Strand is str dtype before creating category
- Add check to ensure that the columns Chromosome, Start and End exist when trying to create a PyRanges

# 0.0.53 (02.09.19)
- Fix error in pypi file

# 0.0.52 (30.08.19)
Fixes:
  - fix creating duplicate indexes in pyrange apply both
  - fix regression where joining unstranded and stranded pyrange did not make a stranded pyrange
  - default was strand=False for a few methods, should have been None (i.e. autodetect)
  - read_bed now handles gzipped bed (if the file has the .gz extension)
  - now able to print untraditional strands which are not strings
  - fix drop when "Strand" is part of what is to be dropped
  - more robust checking if column is in gr

Additions:
  - print functions take formatting-argument {"Start": "{:,}"}

Changes:
  - print shows sorted stranded data in Start/End order
  - print dynamically selects number of untraditional strands and hidden columns to display
  - read_bed now takes nrows arg
  - now assertion is raised if trying to drop "Chromosome", "Start" or "End" (instead of ignoring)
  - to_bed, to_gtf, to_csv now take compression argument ("infer" by default)
  - to_csv writes the header as default

# 0.0.51 (01.08.19)
Additions:
  - pr.itergrs added to iterate over the dfs from multiple pyranges at the same time

Changes:
  - pybigwig and bamread are optional dependencies that need to be manually installed (like ray)


# 0.0.50 (29.07.19)
Additions:
  - pr.random(n=1000, length=100, chromsizes=None, strand=True) creates a random PyRanges from a PyRanges of chromosome sizes.

Changes:
  - make __iter__ return natsorted items

Removals:
  - insert. use join instead

Fixes:
  - bug in boolean indexing due to __iter__ returning wrong sort order

# 0.0.49 (26.07.19)
Hotfix:
  - bug in assign (strand=False, by default, not None)

# 0.0.48 (25.07.19)
Additions:
  - head(n=8)
  - tail(n=8)
  - sample(n=8)
  - set_columns(new_names) to set new column names
  - argument like to drop, which takes string describing regex (gr.drop(like="_left|_right"))
  - add count (number of intervals) to merge and merge_by

Fixes:
  - 5X faster boolean indexing
  - fix some bugs in features.introns when data was missing

Changes:
  - coverage renamed to_rle
  - if drop used without argument, not dropping Strand by default

# 0.0.47 (19.07.2019)
hotfixes

# 0.0.46 (19.07.2019)
Additions:
  - cluster and merge takes argument by to only merge cluster within specific features
  - gr.features.introns added. Can use by="gene" or by="transcript"
  - new data: pr.data.gencode_gtf and pr.data.ucsc_bed
  - can subset pyrange with boolean vector
  - sort also takes argument by (sort without arg sorts on start/end)

# 0.0.45 (14.06.2019)
Fixes:
  - bug in subset which removed strand
  - bug when setting Strand with setattr
  - bug when setting Chromosome with setattr

Changes:
  - new method to compute cluster (3x as fast)
  - string-arg to drop not interpreted as regex
  - drop or keep do not take drop_strand. Only unstrand can drop strand.

Additions:
  - subsetting with new col order rearranges columns

# 0.0.44 (04.06.19)
Changes:
  - Now possible to reset Strand/Chromosome

Additions:
  - gr.drop_duplicate_positions(strand=None) # None means auto => true if stranded otherwise False
  - add test data pr.data.chromsizes()
  - pr.gf.tile_genome(genome_pyrange, tile_size, tile_last=False) (like GenomicRanges tileGenome)
  - pr.gf.genome_bounds(pyrange, genome_pyrange, clip=False) (like UCSC bedclip)

# 0.0.43 (29.05.19)
Fixes:
  - fix bug in tostring
  - fix bug in multithreading

Additions:
  - add apply_chunks, which operates on chunks, instead of chromosome-dfs.

Changes:
  - add nb_cpu argument to all functions
  - add number of columns and stranded/unstranded to tostring
  - add ... as last column, when there are more columns than possible to show
  - use , as thousands separator in tostring for number rows/cols


# 0.0.42 (16.05.19)
Additions:
 - allow keyword-arguments to apply, apply_pair (see example in the docs)

Changes:
  - to_csv etc. returns the objects themselves, so they can be used in method chains
  - methods called tile/window instead of tiles/windows


Fixes:
  - fix print when len(pr) < entries to print
  - tile



# 0.0.41 (14.05.19)
Additions:
 - add slack-flag to cluster/merge
 - print joined positions possible
 - add simple methods for printing without breaking the chain (p, mp, sp, tmp, rp)

Removals:
 - settings in pyranges. Added print methods instead.

Improvement:
 - print methods faster, especially for pyranges with many cols


# 0.0.40 (13.05.19)
Additions:
  - pyranges_db now out on PyPI

Changes:
  - PyRanges can now have Strand column with other data than "+" or "-", but it is considered unstranded.
  - Ensure that slack parameter is always integer.
  - no keep_metadata-flag in windows. Metadata is always kept. Can call drop() beforehand if metadata should not be kept.

Remove:
  - remove confusing keep flag from drop method (use gr[cols_to_keep] instead)

Fixes:
  - add missing ... in pyranges tostring

# 0.0.39 (09.05.19)
Removal:
  - remove sandbox module

# 0.0.37-38 (09.05.19)
Changes:
  - pyranges constructor is copy-by-default

# 0.0.36 (09.05.19)
Additions:
  - add insert method which uses overlap

Changes:
  - read_bed does not fail when strand is "."
  - read_bed considers bed unstranded if Strand has other values than +/-


# 0.0.35 (26.04.19)
Changes:
  - tssify/tesify renamed five_end/three_end
  - five_end/three end fails when data does not contain strand

Fixes:
  - slack changed pyrange in-place


# 0.0.34 (25.04.19)
Fixes:
  - assign changed pyrange in-place


# 0.0.33 (25.04.19)
Changes:
  - minor bugfix


# 0.0.32 (25.04.19)
Changes:
  - Use gr.to_bed for output_methods, not gr.out.bed
  - Remove copy_df flag in constructor; using df.copy() is terser
  - change flag extended in constructor to int64 (default False)


# 0.0.31 (24.04.19)
Changes:
  - Make int32 default for Start/End

Additions:
  - PyRanges now has window-function, like bedtools makewindows

Fixes:
  - getitem sometimes returned int32-pyrange despite being given int64-pyrange
  - doing nearest two times in a row sometimes failed due to minor suffix-bug


# 0.0.30 (23.04.19)
Changes:
  - Make col first argument of assign


# 0.0.29 (23.04.19)
Changes:
  - Move pyranges db to own module to remove mysql-requirement (made wheelmaking hard)

Additions:
  - add assign and subset methods on pyrange



# 0.0.28 (22.04.19)
- Only refer to and use ray in dispatcher

# 0.0.27 (22.04.19)
Fixes:
  - raise Exception when encountering non-"+-" Strand values


# 0.0.26 (15.04.19)

Additions:
  - pr.sandbox.Debug context manager for pipes

Fixes:
  - coverage errored with value_col

# 0.0.25 (15.04.19)
Additions:
  - Can set columns on a PyRanges using a dict of iterables
  - gr() takes subset and col argument, like dplyr mutate and select

Removed:
  - disallow eval string, must use lambdas, e.g.: gr(lambda df: df.Score > 0)

Fixes:
  - drop (and getitem) small fix
  - sometimes had empty dfs in dict because of unused categoricals



# 0.0.24 (15.04.19)
Hotfix:
  - left in dbg statements

# 0.0.23 (15.04.19)
Hotfix:
  - unstrand() did not always remove strand info

# 0.0.22 (14.04.19)
Additions:
  - pr.PyRanges() returns empty PyRange # before you needed pr.PyRanges({})
  - pyranges are now callable. Examples: gr("df.Score > 0") and gr("df.A.astype(str) + mysuffix")
  - can subset PyRanges with a dict of boolean vectors
  - pr.data.exons(), pr.data.cpg()
  - gr.unstrand() removes strand information from a PyRanges
  - throw exception if trying to drop Strand from df without setting drop_strand=True
  - adding a Strand column to the PyRanges makes it stranded

Changes:
  - write dtype as category, not int8/int16/...

Fixes:
  - remove empty dfs in the dict given to the PyRanges constructor

Removed:
  - gr.data.epigenome_roadmap()


# 0.0.21 (14.04.19)
Additions:
  - gr.cluster(): assign ID to each cluster found by merge
  - gr.columns: return the columns in the pyranges
  - gr.drop: drop columns based on regex or list
  - gr[["Score", "Name"]]: select subset of columns
Fixes:
  - gr.stranded errored if chromosomes were ints
  - gr.join errored if other had duplicate indexes

# 0.0.20 (14.04.19)
- changelog introduced
- plenty of fixes for tiny bugs<|MERGE_RESOLUTION|>--- conflicted
+++ resolved
@@ -1,10 +1,6 @@
-<<<<<<< HEAD
 # 0.0.57 (unreleased)
 - add overlap-flag to tile
-=======
-# unreleased
 - add chain to print-method
->>>>>>> 14c700d3
 
 # 0.0.56 (25.09.19)
 - add possibility of 5-end and 3-end in slack being different/none
